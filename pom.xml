--- conflicted
+++ resolved
@@ -153,33 +153,29 @@
 
 		<!-- Logging -->
 		<dependency>
-<<<<<<< HEAD
-            <groupId>org.apache.logging.log4j</groupId>
-            <artifactId>log4j-slf4j-impl</artifactId>
-            <version>2.3</version>
-        </dependency>
+			<groupId>org.slf4j</groupId>
+			<artifactId>slf4j-api</artifactId>
+			<version>1.7.12</version>
+			<scope>compile</scope>
+		</dependency>
+		<dependency>
+			<groupId>org.apache.logging.log4j</groupId>
+			<artifactId>log4j-slf4j-impl</artifactId>
+			<version>2.3</version>
+		</dependency>
+		<dependency>
+			<groupId>org.apache.logging.log4j</groupId>
+			<artifactId>log4j-core</artifactId>
+			<version>2.3</version>
+		</dependency>
+		
         <!-- joda日期处理工具 -->
         <dependency>
 			<groupId>joda-time</groupId>
 			<artifactId>joda-time</artifactId>
 			<version>2.8.2</version>
-=======
-			<groupId>org.slf4j</groupId>
-			<artifactId>slf4j-api</artifactId>
-			<version>1.7.12</version>
-			<scope>compile</scope>
-		</dependency>
-		<dependency>
-			<groupId>org.apache.logging.log4j</groupId>
-			<artifactId>log4j-slf4j-impl</artifactId>
-			<version>2.3</version>
->>>>>>> 76ef4fb0
-		</dependency>
-		<dependency>
-			<groupId>org.apache.logging.log4j</groupId>
-			<artifactId>log4j-core</artifactId>
-			<version>2.3</version>
-		</dependency>
+		</dependency>
+
 	</dependencies>
 
 
