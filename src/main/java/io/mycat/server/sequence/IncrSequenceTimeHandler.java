--- conflicted
+++ resolved
@@ -1,26 +1,14 @@
 package io.mycat.server.sequence;
 
-<<<<<<< HEAD
+import io.mycat.server.config.node.SequenceConfig;
 import org.slf4j.Logger;
 import org.slf4j.LoggerFactory;
 
-import java.io.IOException;
-import java.io.InputStream;
-import java.util.Properties;
-
-public class IncrSequenceTimeHandler implements SequenceHandler {
-    protected static final Logger LOGGER = LoggerFactory
-			.getLogger(IncrSequenceTimeHandler.class);
-=======
-import io.mycat.server.config.node.SequenceConfig;
-
 import java.util.Map;
 
-import org.apache.log4j.Logger;
-
 public class IncrSequenceTimeHandler extends SequenceHandler {
-    protected static final Logger LOGGER = Logger.getLogger(IncrSequenceTimeHandler.class);
->>>>>>> 04e2bdea
+	protected static final Logger LOGGER = LoggerFactory
+			.getLogger(IncrSequenceTimeHandler.class);
 
 	private static final IncrSequenceTimeHandler instance = new IncrSequenceTimeHandler();
 	private static IdWorker workey = new IdWorker(0,0);
