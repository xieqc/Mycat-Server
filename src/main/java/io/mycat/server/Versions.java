/*
 * Copyright (c) 2013, OpenCloudDB/MyCAT and/or its affiliates. All rights reserved.
 * DO NOT ALTER OR REMOVE COPYRIGHT NOTICES OR THIS FILE HEADER.
 *
 * This code is free software;Designed and Developed mainly by many Chinese 
 * opensource volunteers. you can redistribute it and/or modify it under the 
 * terms of the GNU General Public License version 2 only, as published by the
 * Free Software Foundation.
 *
 * This code is distributed in the hope that it will be useful, but WITHOUT
 * ANY WARRANTY; without even the implied warranty of MERCHANTABILITY or
 * FITNESS FOR A PARTICULAR PURPOSE.  See the GNU General Public License
 * version 2 for more details (a copy is included in the LICENSE file that
 * accompanied this code).
 *
 * You should have received a copy of the GNU General Public License version
 * 2 along with this work; if not, write to the Free Software Foundation,
 * Inc., 51 Franklin St, Fifth Floor, Boston, MA 02110-1301 USA.
 * 
 * Any questions about this component can be directed to it's project Web address 
 * https://code.google.com/p/opencloudb/.
 *
 */
package io.mycat.server;

/**
 * @author mycat
 */
public interface Versions {

    /**协议版本**/
    public static final byte PROTOCOL_VERSION = 10;

    /**服务器版**/
<<<<<<< HEAD
    public static final byte[] SERVER_VERSION = "5.5.8-mycat-2.0-dev-20150923200037".getBytes();
=======
    public static final byte[] SERVER_VERSION = "5.5.8-mycat-2.0-dev-20150923091439".getBytes();
>>>>>>> 04e2bdea

}<|MERGE_RESOLUTION|>--- conflicted
+++ resolved
@@ -32,10 +32,7 @@
     public static final byte PROTOCOL_VERSION = 10;
 
     /**服务器版**/
-<<<<<<< HEAD
-    public static final byte[] SERVER_VERSION = "5.5.8-mycat-2.0-dev-20150923200037".getBytes();
-=======
+
     public static final byte[] SERVER_VERSION = "5.5.8-mycat-2.0-dev-20150923091439".getBytes();
->>>>>>> 04e2bdea
 
 }