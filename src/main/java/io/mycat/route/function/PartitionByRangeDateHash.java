package io.mycat.route.function;

<<<<<<< HEAD
import com.google.common.hash.Hashing;
import io.mycat.server.config.RuleAlgorithm;
import org.slf4j.Logger;
import org.slf4j.LoggerFactory;

=======
>>>>>>> 04e2bdea
import java.text.ParseException;
import java.text.SimpleDateFormat;

/**
 * 先根据日期分组，再根据时间hash使得短期内数据分布的更均匀
 * 优点可以避免扩容时的数据迁移，又可以一定程度上避免范围分片的热点问题
 * 要求日期格式尽量精确些，不然达不到局部均匀的目的
 *
 *
 */
public class PartitionByRangeDateHash extends AbstractPartitionAlgorithm implements RuleAlgorithm
{
<<<<<<< HEAD
    private static final Logger LOGGER = LoggerFactory
            .getLogger(PartitionByRangeDateHash.class);
=======
    private static final Logger LOGGER = Logger.getLogger(PartitionByRangeDateHash.class);
>>>>>>> 04e2bdea

    private String sBeginDate;
    private String sPartionDay;
    private String dateFormat;

    private long beginDate;
    private long partionTime;

    private static final long oneDay = 86400000;

    private String groupPartionSize;
    private int intGroupPartionSize;

    @Override
    public void init()
    {
        try
        {
            beginDate = new SimpleDateFormat(dateFormat).parse(sBeginDate)
                    .getTime();
            intGroupPartionSize = Integer.parseInt(groupPartionSize);
            if (intGroupPartionSize <= 0)
            {
                throw new RuntimeException("groupPartionSize must >0,but cur is " + intGroupPartionSize);
            }
        } catch (ParseException e)
        {
            throw new IllegalArgumentException(e);
        }
        partionTime = Integer.parseInt(sPartionDay) * oneDay;
    }

    @Override
    public Integer calculate(String columnValue)
    {
        try
        {
            long targetTime = new SimpleDateFormat(dateFormat).parse(
                    columnValue).getTime();
            int targetPartition = (int) ((targetTime - beginDate) / partionTime);
            int innerIndex =  Hashing.consistentHash(targetTime,intGroupPartionSize);
            return targetPartition * intGroupPartionSize + innerIndex;

        } catch (ParseException e)
        {
            throw new IllegalArgumentException(e);

        }
    }

    public Integer calculateStart(String columnValue)
    {
        try
        {
            long targetTime = new SimpleDateFormat(dateFormat).parse(
                    columnValue).getTime();
            int targetPartition = (int) ((targetTime - beginDate) / partionTime);
            return targetPartition * intGroupPartionSize;

        } catch (ParseException e)
        {
            throw new IllegalArgumentException(e);

        }
    }

    public Integer calculateEnd(String columnValue)
    {
        try
        {
            long targetTime = new SimpleDateFormat(dateFormat).parse(
                    columnValue).getTime();
            int targetPartition = (int) ((targetTime - beginDate) / partionTime);
            return (targetPartition+1) * intGroupPartionSize  - 1;

        } catch (ParseException e)
        {
            throw new IllegalArgumentException(e);

        }
    }

    @Override
    public Integer[] calculateRange(String beginValue, String endValue)
    {
        Integer begin = 0, end = 0;
        begin = calculateStart(beginValue);
        end = calculateEnd(endValue);

        if (begin == null || end == null)
        {
            return new Integer[0];
        }

        if (end >= begin)
        {
            int len = end - begin + 1;
            Integer[] re = new Integer[len];

            for (int i = 0; i < len; i++)
            {
                re[i] = begin + i;
            }

            return re;
        } else
        {
            return null;
        }
    }

    public long getBeginDate()
    {
        return beginDate;
    }

    public void setsBeginDate(String sBeginDate)
    {
        this.sBeginDate = sBeginDate;
    }

    public void setsPartionDay(String sPartionDay)
    {
        this.sPartionDay = sPartionDay;
    }

    public void setDateFormat(String dateFormat)
    {
        this.dateFormat = dateFormat;
    }

    public String getGroupPartionSize()
    {
        return groupPartionSize;
    }

    public void setGroupPartionSize(String groupPartionSize)
    {
        this.groupPartionSize = groupPartionSize;
    }
}<|MERGE_RESOLUTION|>--- conflicted
+++ resolved
@@ -1,13 +1,9 @@
 package io.mycat.route.function;
 
-<<<<<<< HEAD
 import com.google.common.hash.Hashing;
-import io.mycat.server.config.RuleAlgorithm;
 import org.slf4j.Logger;
 import org.slf4j.LoggerFactory;
 
-=======
->>>>>>> 04e2bdea
 import java.text.ParseException;
 import java.text.SimpleDateFormat;
 
@@ -20,12 +16,8 @@
  */
 public class PartitionByRangeDateHash extends AbstractPartitionAlgorithm implements RuleAlgorithm
 {
-<<<<<<< HEAD
     private static final Logger LOGGER = LoggerFactory
             .getLogger(PartitionByRangeDateHash.class);
-=======
-    private static final Logger LOGGER = Logger.getLogger(PartitionByRangeDateHash.class);
->>>>>>> 04e2bdea
 
     private String sBeginDate;
     private String sPartionDay;
