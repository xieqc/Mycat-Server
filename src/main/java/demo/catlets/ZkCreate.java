package demo.catlets;

import org.apache.curator.framework.CuratorFramework;
import org.apache.curator.framework.CuratorFrameworkFactory;
import org.apache.curator.retry.ExponentialBackoffRetry;
import org.apache.curator.utils.ZKPaths;
import org.apache.zookeeper.data.Stat;
import org.json.JSONObject;
import org.slf4j.Logger;
import org.slf4j.LoggerFactory;
import org.yaml.snakeyaml.Yaml;

import java.io.InputStream;
import java.util.HashMap;
import java.util.Map;
import java.util.concurrent.TimeUnit;

/**
 * Created by v1.lion on 2015/10/7.
 */
public class ZkCreate {
    private static final Logger LOGGER = LoggerFactory.getLogger(ZkCreate.class);
    private static final String CONFIG_URL_KEY = "zkURL";
    private static final String MYCAT_CLUSTER_KEY = "mycat-cluster";
    private static final String MYCAT_ZONE_KEY = "mycat-zones";
    private static final String MYCAT_NODES_KEY = "mycat-nodes";
    private static final String MYCAT_HOST_KEY = "mycat-hosts";
    private static final String MYCAT_MYSQLS_KEY = "mycat-mysqls";
    private static final String MYCAT_MYSQL_GROUP_KEY = "mycat-mysqlgroup";
    private static String ZK_CONFIG_FILE_NAME = "/zk-create.yaml";
    private static CuratorFramework framework;
    private static Map<String, Object> zkConfig;

    public static void main(String[] args) {
        final String url;
        if (args != null && args.length > 0) {
            ZK_CONFIG_FILE_NAME = args[0];
            url = args[1];
        } else {
            url = (String) zkConfig.get(CONFIG_URL_KEY);
        }

        zkConfig = loadZkConfig();
<<<<<<< HEAD
        framework = createConnection(url).usingNamespace("mycat");
=======
        String url = zkConfig.containsKey(CONFIG_URL_KEY)? (String) zkConfig.get(CONFIG_URL_KEY) : "127.0.0.1:2181";
        framework =
            createConnection(url)
                .usingNamespace("mycat");
>>>>>>> ac70e587

        createConfig(MYCAT_HOST_KEY, false, MYCAT_HOST_KEY);
        createConfig(MYCAT_ZONE_KEY, false, MYCAT_ZONE_KEY);
        createConfig(MYCAT_NODES_KEY, false, MYCAT_NODES_KEY);
        createConfig(MYCAT_CLUSTER_KEY, true, MYCAT_CLUSTER_KEY);
        createConfig(MYCAT_MYSQLS_KEY, true, MYCAT_MYSQLS_KEY);
        createConfig(MYCAT_MYSQL_GROUP_KEY, true, MYCAT_MYSQL_GROUP_KEY);
    }

    private static void createConfig(String configKey, boolean filterInnerMap,
        String configDirectory, String... restDirectory) {
        String childPath = ZKPaths.makePath("/", configDirectory, restDirectory);
        LOGGER.trace("child path is {}", childPath);

        try {
            ZKPaths.mkdirs(framework.getZookeeperClient().getZooKeeper(), childPath);

            Object mapObject = zkConfig.get(configKey);
            //recursion sub map
            if (mapObject instanceof Map) {
                createChildConfig(mapObject, filterInnerMap, childPath);
                return;
            }

            framework.setData().forPath(childPath, new JSONObject(mapObject).toString().getBytes());
        } catch (Exception e) {
            e.printStackTrace();
        }
    }

    private static void createChildConfig(Object mapObject, boolean filterInnerMap,
        String childPath) {
        if (mapObject instanceof Map) {
            Map<Object, Object> innerMap = (Map<Object, Object>) mapObject;
            for (Map.Entry<Object, Object> entry : innerMap.entrySet()) {
                if (entry.getValue() instanceof Map) {
                    createChildConfig(entry.getValue(), filterInnerMap,
                        ZKPaths.makePath(childPath, String.valueOf(entry.getKey())));
                } else {
                    LOGGER.trace("sub child path is {}", childPath);
                    processLeafNode(innerMap, filterInnerMap, childPath);
                }
            }
        }
    }

    private static void processLeafNode(Map<Object, Object> innerMap, boolean filterInnerMap,
        String childPath) {
        try {
            Stat restNodeStat = framework.checkExists().forPath(childPath);
            if (restNodeStat == null) {
                framework.create().creatingParentsIfNeeded().forPath(childPath);
            }

            if (filterInnerMap) {
                Map<Object, Object> filtered = new HashMap<>();
                for (Map.Entry<Object, Object> entry : innerMap.entrySet()) {
                    if (!(entry.getValue() instanceof Map)) {
                        filtered.put(entry.getKey(), entry.getValue());
                    }
                }

                framework.setData()
                    .forPath(childPath, new JSONObject(filtered).toString().getBytes());
            } else {
                framework.setData()
                    .forPath(childPath, new JSONObject(innerMap).toString().getBytes());
            }
        } catch (Exception e) {
            LOGGER.error("create node error: {} ", e.getMessage(), e);
            throw new RuntimeException(e);
        }
    }

    @SuppressWarnings("unchecked") private static Map<String, Object> loadZkConfig() {
        InputStream configIS = ZkCreate.class.getResourceAsStream(ZK_CONFIG_FILE_NAME);
        if (configIS == null) {
            throw new RuntimeException("can't find zk properties file : " + ZK_CONFIG_FILE_NAME);
        }
        return (Map<String, Object>) new Yaml().load(configIS);
    }

    private static CuratorFramework createConnection(String url) {
        CuratorFramework curatorFramework =
            CuratorFrameworkFactory.newClient(url, new ExponentialBackoffRetry(100, 6));

        //start connection
        curatorFramework.start();
        //wait 3 second to establish connect
        try {
            curatorFramework.blockUntilConnected(3, TimeUnit.SECONDS);
            if (curatorFramework.getZookeeperClient().isConnected()) {
                return curatorFramework;
            }
        } catch (InterruptedException ignored) {
            Thread.currentThread().interrupt();
        }

        //fail situation
        curatorFramework.close();
        throw new RuntimeException("failed to connect to zookeeper service : " + url);
    }
}<|MERGE_RESOLUTION|>--- conflicted
+++ resolved
@@ -41,14 +41,10 @@
         }
 
         zkConfig = loadZkConfig();
-<<<<<<< HEAD
-        framework = createConnection(url).usingNamespace("mycat");
-=======
         String url = zkConfig.containsKey(CONFIG_URL_KEY)? (String) zkConfig.get(CONFIG_URL_KEY) : "127.0.0.1:2181";
         framework =
             createConnection(url)
                 .usingNamespace("mycat");
->>>>>>> ac70e587
 
         createConfig(MYCAT_HOST_KEY, false, MYCAT_HOST_KEY);
         createConfig(MYCAT_ZONE_KEY, false, MYCAT_ZONE_KEY);
